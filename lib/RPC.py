import serial
import time

# Costanti
RPC_RETURN = 255
RPC_WAIT = 1  # Timeout in secondi

# Stati degli outlet
RPC_BREAKER = 0
RPC_RAMAN = 1
RPC_RAD = 2
RPC_LSR = 3
RPC_RCOVER = 4
RPC_VCOVER = 5
RPC_VXM = 6

class RPCDevice:

    def __init__(self, port, baudrate=9600):
        self.outlets = {}
        self.port = None
        self.serial = None

        if isinstance(port, str):
            self.port = port
            try:
                self.serial = serial.Serial(self.port, baudrate, timeout=RPC_WAIT)
                print(f"RPC:CONN: Connected to {self.port} at {baudrate} baud.")
            except serial.SerialException as e:
                print(f"RPC:CONN: Unable to open device {self.port}: {e}")
        elif isinstance(port, serial.Serial):
            self.serial = port
            self.port = self.serial.port
        else:
            raise TypeError

    def add_outlet(self, id, name):
        self.outlets[name] = self.RPCOutlet(self.serial, id)
        return self.outlets[name]

    def get_outlet(self, name):
        return self.outlets[name]


    class RPCOutlet:

        def __init__(self, serial, id):
            self.state = [-1] * 7  # Stato iniziale sconosciuto
            self.serial = serial
            self.id = id

        def send_command(self, command):
            if self.serial and self.serial.is_open:
                self.serial.flushInput()
                self.serial.write(f"{command}\r".encode())
                time.sleep(0.5)
                self.serial.write(b"y\r")  # Conferma comando
                time.sleep(0.3)
            else:
                print("RPC:SEND_COMM:Serial port is not open.")

        def read_response(self):
            if self.serial and self.serial.is_open:
                response = self.serial.read(RPC_RETURN).decode(errors='ignore').strip()
                return response
            return ""

        def on(self):
            for _ in range(3):
                self.send_command(f"on {self.id}")
            if self.status() == 1:
                return 1
            for _ in range(4):
                self.send_command(f"on {self.id}")
            if self.status() == 1:
                return 1
            print(f"RPC:ON:ERROR:Outlet {self.id} did not turn ON.")
            return 0

        def off(self):
            for _ in range(3):
                self.send_command(f"off {self.id}")
            if self.status() == 0:
                return 0
            for _ in range(4):
                self.send_command(f"off {self.id}")
            if self.status() == 0:
                return 0
            print(f"RPC:OFF:ERROR:Outlet {self.id} did not turn OFF.")
            return 1

        def status(self):
            self.serial.flushInput()
            self.serial.write(b"\r")
            time.sleep(0.05)

            response = self.read_response()
            if "Circuit Breaker: Off" in response:
                self.state[RPC_BREAKER] = 0
                return -2
            if "Circuit Breaker: On" in response:
                self.state[RPC_BREAKER] = 1

            outlet_status = {
                "1)...ramansys  : On": RPC_RAMAN,
                "2)...rad (mon) : On": RPC_RAD,
                "3)...laser     : On": RPC_LSR,
                "4)...rmotor    : On": RPC_RCOVER,
                "5)...Vcover    : On": RPC_VCOVER,
                "6)...vxm       : On": RPC_VXM
            }

            outlet_off_status = {
                "1)...ramansys  : Off": RPC_RAMAN,
                "2)...rad (mon) : Off": RPC_RAD,
                "3)...laser     : Off": RPC_LSR,
                "4)...rmotor    : Off": RPC_RCOVER,
                "5)...Vcover    : Off": RPC_VCOVER,
                "6)...vxm       : Off": RPC_VXM
            }

            for line in response.split('\n'):                
                for key, val in outlet_status.items():
                    if key in line:
                        self.state[val] = 1
                for key, val in outlet_off_status.items():
                    if key in line:
                        self.state[val] = 0
    def on(self, outlet):
        for _ in range(3):
            self.send_command(f"on {outlet}")
        if self.status(outlet) == 1:
            return 1
        for _ in range(4):
            self.send_command(f"on {outlet}")
        if self.status(outlet) == 1:
            return 1
        print(f"RPC:ON:ERROR:Outlet {outlet} did not turn ON.")
        return 0

    def off(self, outlet):
        for _ in range(3):
            self.send_command(f"off {outlet}")
        if self.status(outlet) == 0:
            return 0
        for _ in range(4):
            self.send_command(f"off {outlet}")
        if self.status(outlet) == 0:
            return 0
        print(f"RPC:OFF:ERROR:Outlet {outlet} did not turn OFF.")
        return 1

<<<<<<< HEAD
    def status(self, outlet):
        self.serial.flushInput()
        self.serial.write(b"\r")
        time.sleep(0.05)
=======
            print(self.state) 

>>>>>>> 1a5816e5
            if self.id >= 0 and self.id <= 6:
                return self.state[self.id]
            elif self.id == 0:
                return sum(1 for s in self.state if s == 1)
            else:
                return -1

if __name__ == "__main__":
    # usage with serial object as parameter
    #s = serial.Serial('/dev/ttyUSB0')
    #rpc = RPCDevice(s)

    rpc = RPCDevice('/dev/ttyUSB0')  # Modifica la porta se necessario

    o1 = rpc.add_outlet(0, "RAMAN1")
    o1.on()
    o1.off()
    o1.status()
    
    rpc.add_outlet(1, "PC")
    o2 = rpc.get_outlet("PC")
    o2.on()
    o2.status()

    #outlet = 1  # Cambia l'outlet da controllare
    #print(f"Accensione outlet {outlet}:", rpc.on(outlet))
    #print(f"Stato outlet {outlet}:", rpc.status(outlet))
    #print(f"Spegnimento outlet {outlet}:", rpc.off(outlet))
    #print(f"Stato outlet {outlet}:", rpc.status(outlet))
<|MERGE_RESOLUTION|>--- conflicted
+++ resolved
@@ -1,190 +1,185 @@
-import serial
-import time
-
-# Costanti
-RPC_RETURN = 255
-RPC_WAIT = 1  # Timeout in secondi
-
-# Stati degli outlet
-RPC_BREAKER = 0
-RPC_RAMAN = 1
-RPC_RAD = 2
-RPC_LSR = 3
-RPC_RCOVER = 4
-RPC_VCOVER = 5
-RPC_VXM = 6
-
-class RPCDevice:
-
-    def __init__(self, port, baudrate=9600):
-        self.outlets = {}
-        self.port = None
-        self.serial = None
-
-        if isinstance(port, str):
-            self.port = port
-            try:
-                self.serial = serial.Serial(self.port, baudrate, timeout=RPC_WAIT)
-                print(f"RPC:CONN: Connected to {self.port} at {baudrate} baud.")
-            except serial.SerialException as e:
-                print(f"RPC:CONN: Unable to open device {self.port}: {e}")
-        elif isinstance(port, serial.Serial):
-            self.serial = port
-            self.port = self.serial.port
-        else:
-            raise TypeError
-
-    def add_outlet(self, id, name):
-        self.outlets[name] = self.RPCOutlet(self.serial, id)
-        return self.outlets[name]
-
-    def get_outlet(self, name):
-        return self.outlets[name]
-
-
-    class RPCOutlet:
-
-        def __init__(self, serial, id):
-            self.state = [-1] * 7  # Stato iniziale sconosciuto
-            self.serial = serial
-            self.id = id
-
-        def send_command(self, command):
-            if self.serial and self.serial.is_open:
-                self.serial.flushInput()
-                self.serial.write(f"{command}\r".encode())
-                time.sleep(0.5)
-                self.serial.write(b"y\r")  # Conferma comando
-                time.sleep(0.3)
-            else:
-                print("RPC:SEND_COMM:Serial port is not open.")
-
-        def read_response(self):
-            if self.serial and self.serial.is_open:
-                response = self.serial.read(RPC_RETURN).decode(errors='ignore').strip()
-                return response
-            return ""
-
-        def on(self):
-            for _ in range(3):
-                self.send_command(f"on {self.id}")
-            if self.status() == 1:
-                return 1
-            for _ in range(4):
-                self.send_command(f"on {self.id}")
-            if self.status() == 1:
-                return 1
-            print(f"RPC:ON:ERROR:Outlet {self.id} did not turn ON.")
-            return 0
-
-        def off(self):
-            for _ in range(3):
-                self.send_command(f"off {self.id}")
-            if self.status() == 0:
-                return 0
-            for _ in range(4):
-                self.send_command(f"off {self.id}")
-            if self.status() == 0:
-                return 0
-            print(f"RPC:OFF:ERROR:Outlet {self.id} did not turn OFF.")
-            return 1
-
-        def status(self):
-            self.serial.flushInput()
-            self.serial.write(b"\r")
-            time.sleep(0.05)
-
-            response = self.read_response()
-            if "Circuit Breaker: Off" in response:
-                self.state[RPC_BREAKER] = 0
-                return -2
-            if "Circuit Breaker: On" in response:
-                self.state[RPC_BREAKER] = 1
-
-            outlet_status = {
-                "1)...ramansys  : On": RPC_RAMAN,
-                "2)...rad (mon) : On": RPC_RAD,
-                "3)...laser     : On": RPC_LSR,
-                "4)...rmotor    : On": RPC_RCOVER,
-                "5)...Vcover    : On": RPC_VCOVER,
-                "6)...vxm       : On": RPC_VXM
-            }
-
-            outlet_off_status = {
-                "1)...ramansys  : Off": RPC_RAMAN,
-                "2)...rad (mon) : Off": RPC_RAD,
-                "3)...laser     : Off": RPC_LSR,
-                "4)...rmotor    : Off": RPC_RCOVER,
-                "5)...Vcover    : Off": RPC_VCOVER,
-                "6)...vxm       : Off": RPC_VXM
-            }
-
-            for line in response.split('\n'):                
-                for key, val in outlet_status.items():
-                    if key in line:
-                        self.state[val] = 1
-                for key, val in outlet_off_status.items():
-                    if key in line:
-                        self.state[val] = 0
-    def on(self, outlet):
-        for _ in range(3):
-            self.send_command(f"on {outlet}")
-        if self.status(outlet) == 1:
-            return 1
-        for _ in range(4):
-            self.send_command(f"on {outlet}")
-        if self.status(outlet) == 1:
-            return 1
-        print(f"RPC:ON:ERROR:Outlet {outlet} did not turn ON.")
-        return 0
-
-    def off(self, outlet):
-        for _ in range(3):
-            self.send_command(f"off {outlet}")
-        if self.status(outlet) == 0:
-            return 0
-        for _ in range(4):
-            self.send_command(f"off {outlet}")
-        if self.status(outlet) == 0:
-            return 0
-        print(f"RPC:OFF:ERROR:Outlet {outlet} did not turn OFF.")
-        return 1
-
-<<<<<<< HEAD
-    def status(self, outlet):
-        self.serial.flushInput()
-        self.serial.write(b"\r")
-        time.sleep(0.05)
-=======
-            print(self.state) 
-
->>>>>>> 1a5816e5
-            if self.id >= 0 and self.id <= 6:
-                return self.state[self.id]
-            elif self.id == 0:
-                return sum(1 for s in self.state if s == 1)
-            else:
-                return -1
-
-if __name__ == "__main__":
-    # usage with serial object as parameter
-    #s = serial.Serial('/dev/ttyUSB0')
-    #rpc = RPCDevice(s)
-
-    rpc = RPCDevice('/dev/ttyUSB0')  # Modifica la porta se necessario
-
-    o1 = rpc.add_outlet(0, "RAMAN1")
-    o1.on()
-    o1.off()
-    o1.status()
-    
-    rpc.add_outlet(1, "PC")
-    o2 = rpc.get_outlet("PC")
-    o2.on()
-    o2.status()
-
-    #outlet = 1  # Cambia l'outlet da controllare
-    #print(f"Accensione outlet {outlet}:", rpc.on(outlet))
-    #print(f"Stato outlet {outlet}:", rpc.status(outlet))
-    #print(f"Spegnimento outlet {outlet}:", rpc.off(outlet))
-    #print(f"Stato outlet {outlet}:", rpc.status(outlet))
+import serial
+import time
+
+# Costanti
+RPC_RETURN = 255
+RPC_WAIT = 1  # Timeout in secondi
+
+# Stati degli outlet
+RPC_BREAKER = 0
+RPC_RAMAN = 1
+RPC_RAD = 2
+RPC_LSR = 3
+RPC_RCOVER = 4
+RPC_VCOVER = 5
+RPC_VXM = 6
+
+class RPCDevice:
+
+    def __init__(self, port, baudrate=9600):
+        self.outlets = {}
+        self.port = None
+        self.serial = None
+
+        if isinstance(port, str):
+            self.port = port
+            try:
+                self.serial = serial.Serial(self.port, baudrate, timeout=RPC_WAIT)
+                print(f"RPC:CONN: Connected to {self.port} at {baudrate} baud.")
+            except serial.SerialException as e:
+                print(f"RPC:CONN: Unable to open device {self.port}: {e}")
+        elif isinstance(port, serial.Serial):
+            self.serial = port
+            self.port = self.serial.port
+        else:
+            raise TypeError
+
+    def add_outlet(self, id, name):
+        self.outlets[name] = self.RPCOutlet(self.serial, id)
+        return self.outlets[name]
+
+    def get_outlet(self, name):
+        return self.outlets[name]
+
+
+    class RPCOutlet:
+
+        def __init__(self, serial, id):
+            self.state = [-1] * 7  # Stato iniziale sconosciuto
+            self.serial = serial
+            self.id = id
+
+        def send_command(self, command):
+            if self.serial and self.serial.is_open:
+                self.serial.flushInput()
+                self.serial.write(f"{command}\r".encode())
+                time.sleep(0.5)
+                self.serial.write(b"y\r")  # Conferma comando
+                time.sleep(0.3)
+            else:
+                print("RPC:SEND_COMM:Serial port is not open.")
+
+        def read_response(self):
+            if self.serial and self.serial.is_open:
+                response = self.serial.read(RPC_RETURN).decode(errors='ignore').strip()
+                return response
+            return ""
+
+        def on(self):
+            for _ in range(3):
+                self.send_command(f"on {self.id}")
+            if self.status() == 1:
+                return 1
+            for _ in range(4):
+                self.send_command(f"on {self.id}")
+            if self.status() == 1:
+                return 1
+            print(f"RPC:ON:ERROR:Outlet {self.id} did not turn ON.")
+            return 0
+
+        def off(self):
+            for _ in range(3):
+                self.send_command(f"off {self.id}")
+            if self.status() == 0:
+                return 0
+            for _ in range(4):
+                self.send_command(f"off {self.id}")
+            if self.status() == 0:
+                return 0
+            print(f"RPC:OFF:ERROR:Outlet {self.id} did not turn OFF.")
+            return 1
+
+        def status(self):
+            self.serial.flushInput()
+            self.serial.write(b"\r")
+            time.sleep(0.05)
+
+            response = self.read_response()
+            if "Circuit Breaker: Off" in response:
+                self.state[RPC_BREAKER] = 0
+                return -2
+            if "Circuit Breaker: On" in response:
+                self.state[RPC_BREAKER] = 1
+
+            outlet_status = {
+                "1)...ramansys  : On": RPC_RAMAN,
+                "2)...rad (mon) : On": RPC_RAD,
+                "3)...laser     : On": RPC_LSR,
+                "4)...rmotor    : On": RPC_RCOVER,
+                "5)...Vcover    : On": RPC_VCOVER,
+                "6)...vxm       : On": RPC_VXM
+            }
+
+            outlet_off_status = {
+                "1)...ramansys  : Off": RPC_RAMAN,
+                "2)...rad (mon) : Off": RPC_RAD,
+                "3)...laser     : Off": RPC_LSR,
+                "4)...rmotor    : Off": RPC_RCOVER,
+                "5)...Vcover    : Off": RPC_VCOVER,
+                "6)...vxm       : Off": RPC_VXM
+            }
+
+            for line in response.split('\n'):                
+                for key, val in outlet_status.items():
+                    if key in line:
+                        self.state[val] = 1
+                for key, val in outlet_off_status.items():
+                    if key in line:
+                        self.state[val] = 0
+    def on(self, outlet):
+        for _ in range(3):
+            self.send_command(f"on {outlet}")
+        if self.status(outlet) == 1:
+            return 1
+        for _ in range(4):
+            self.send_command(f"on {outlet}")
+        if self.status(outlet) == 1:
+            return 1
+        print(f"RPC:ON:ERROR:Outlet {outlet} did not turn ON.")
+        return 0
+
+    def off(self, outlet):
+        for _ in range(3):
+            self.send_command(f"off {outlet}")
+        if self.status(outlet) == 0:
+            return 0
+        for _ in range(4):
+            self.send_command(f"off {outlet}")
+        if self.status(outlet) == 0:
+            return 0
+        print(f"RPC:OFF:ERROR:Outlet {outlet} did not turn OFF.")
+        return 1
+
+    def status(self, outlet):
+        self.serial.flushInput()
+        self.serial.write(b"\r")
+        time.sleep(0.05)
+        if self.id >= 0 and self.id <= 6:
+            return self.state[self.id]
+        elif self.id == 0:
+            return sum(1 for s in self.state if s == 1)
+        else:
+            return -1
+
+if __name__ == "__main__":
+    # usage with serial object as parameter
+    #s = serial.Serial('/dev/ttyUSB0')
+    #rpc = RPCDevice(s)
+
+    rpc = RPCDevice('/dev/ttyUSB0')  # Modifica la porta se necessario
+
+    o1 = rpc.add_outlet(0, "RAMAN1")
+    o1.on()
+    o1.off()
+    o1.status()
+    
+    rpc.add_outlet(1, "PC")
+    o2 = rpc.get_outlet("PC")
+    o2.on()
+    o2.status()
+
+    #outlet = 1  # Cambia l'outlet da controllare
+    #print(f"Accensione outlet {outlet}:", rpc.on(outlet))
+    #print(f"Stato outlet {outlet}:", rpc.status(outlet))
+    #print(f"Spegnimento outlet {outlet}:", rpc.off(outlet))
+    #print(f"Stato outlet {outlet}:", rpc.status(outlet))